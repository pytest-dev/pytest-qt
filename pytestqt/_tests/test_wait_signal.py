import pytest
import time

from pytestqt.qt_compat import QtCore, Signal


class Signaller(QtCore.QObject):

    signal = Signal()
    signal_2 = Signal()


def test_signal_blocker_exception(qtbot):
    """
    Make sure waitSignal without signals and timeout doesn't hang, but raises
    ValueError instead.
    """
    with pytest.raises(ValueError):
        qtbot.waitSignal(None, None).wait()


<<<<<<< HEAD
def explicit_wait(qtbot, signal, timeout, multiple):
    """
    Explicit wait for the signal using blocker API.
    """
    func = qtbot.waitSignals if multiple else qtbot.waitSignal
    blocker = func(signal, timeout)
=======
def explicit_wait(qtbot, signal, timeout, raising, raises):
    """
    Explicit wait for the signal using blocker API.
    """
    blocker = qtbot.waitSignal(signal, timeout, raising=raising)
>>>>>>> 071011e4
    assert not blocker.signal_triggered
    if raises:
        with pytest.raises(qtbot.SignalTimeoutError):
            blocker.wait()
    else:
        blocker.wait()
    return blocker


<<<<<<< HEAD
def context_manager_wait(qtbot, signal, timeout, multiple):
    """
    Waiting for signal using context manager API.
    """
    func = qtbot.waitSignals if multiple else qtbot.waitSignal
    with func(signal, timeout) as blocker:
        pass
=======
def context_manager_wait(qtbot, signal, timeout, raising, raises):
    """
    Waiting for signal using context manager API.
    """
    if raises:
        with pytest.raises(qtbot.SignalTimeoutError):
            with qtbot.waitSignal(signal, timeout, raising=raising) as blocker:
                pass
    else:
        with qtbot.waitSignal(signal, timeout, raising=raising) as blocker:
            pass
>>>>>>> 071011e4
    return blocker


@pytest.mark.parametrize(
    ('wait_function', 'emit_delay', 'timeout', 'expected_signal_triggered',
     'raising'),
    [
        (explicit_wait, 500, 2000, True, False),
        (explicit_wait, 500, None, True, False),
        (context_manager_wait, 500, 2000, True, False),
        (context_manager_wait, 500, None, True, False),
        (explicit_wait, 2000, 500, False, False),
        (context_manager_wait, 2000, 500, False, False),

        (explicit_wait, 2000, 500, False, True),
        (context_manager_wait, 2000, 500, False, True),
        (explicit_wait, 2000, 500, False, True),
        (context_manager_wait, 2000, 500, False, True),
    ] * 2  # Running all tests twice to catch a QTimer segfault, see #42/#43.
)
def test_signal_triggered(qtbot, wait_function, emit_delay, timeout,
                          expected_signal_triggered, raising):
    """
    Testing for a signal in different conditions, ensuring we are obtaining
    the expected results.
    """
    signaller = Signaller()

    timer = QtCore.QTimer()
    timer.setSingleShot(True)
    timer.timeout.connect(signaller.signal.emit)
    timer.start(emit_delay)

    start_time = time.time()
<<<<<<< HEAD
    blocker = wait_function(qtbot, signaller.signal, timeout, multiple=False)
=======
    raises = raising and not expected_signal_triggered

    blocker = wait_function(qtbot, signaller.signal, timeout, raising=raising,
                            raises=raises)
>>>>>>> 071011e4

    # Check that event loop exited.
    assert not blocker._loop.isRunning()

    # ensure that either signal was triggered or timeout occurred
    assert blocker.signal_triggered == expected_signal_triggered

    # Check that we exited by the earliest parameter; timeout = None means
    # wait forever, so ensure we waited at most 4 times emit-delay
    if timeout is None:
        timeout = emit_delay * 4
    max_wait_ms = max(emit_delay, timeout)
    assert time.time() - start_time < (max_wait_ms / 1000.0)


@pytest.mark.parametrize(
    ('wait_function', 'emit_delay_1', 'emit_delay_2', 'timeout',
     'expected_signal_triggered'),
    [
        (explicit_wait, 500, 600, 2000, True),
        (explicit_wait, 500, 600, None, True),
        (context_manager_wait, 500, 600, 2000, True),
        (context_manager_wait, 500, 600, None, True),
        (explicit_wait, 2000, 2000, 500, False),
        (explicit_wait, 500, 2000, 1000, False),
        (explicit_wait, 2000, 500, 1000, False),
        (context_manager_wait, 2000, 2000, 500, False),
        (context_manager_wait, 500, 2000, 1000, False),
        (context_manager_wait, 2000, 500, 1000, False),
    ]
)
def test_signal_triggered_multiple(qtbot, wait_function, emit_delay_1,
                                   emit_delay_2, timeout,
                                   expected_signal_triggered):
    """
    Testing for a signal in different conditions, ensuring we are obtaining
    the expected results.
    """
    signaller = Signaller()

    timer = QtCore.QTimer()
    timer.setSingleShot(True)
    timer.timeout.connect(signaller.signal.emit)
    timer.start(emit_delay_1)

    timer2 = QtCore.QTimer()
    timer2.setSingleShot(True)
    timer2.timeout.connect(signaller.signal_2.emit)
    timer2.start(emit_delay_2)

    # block signal until either signal is emitted or timeout is reached
    start_time = time.time()
    blocker = wait_function(qtbot, [signaller.signal, signaller.signal_2],
                            timeout, multiple=True)

    # Check that event loop exited.
    assert not blocker._loop.isRunning()

    # ensure that either signal was triggered or timeout occurred
    assert blocker.signal_triggered == expected_signal_triggered

    # Check that we exited by the earliest parameter; timeout = None means
    # wait forever, so ensure we waited at most 4 times emit-delay
    if timeout is None:
        timeout = max(emit_delay_1, emit_delay_2) * 4
    max_wait_ms = max(emit_delay_1, emit_delay_2, timeout)
    assert time.time() - start_time < (max_wait_ms / 1000.0)


def test_explicit_emit(qtbot):
    """
    Make sure an explicit emit() inside a waitSignal block works.
    """
    signaller = Signaller()
    with qtbot.waitSignal(signaller.signal, timeout=5000) as waiting:
        signaller.signal.emit()

    assert waiting.signal_triggered


def test_explicit_emit_multiple(qtbot):
    """
    Make sure an explicit emit() inside a waitSignal block works.
    """
    signaller = Signaller()
    with qtbot.waitSignals([signaller.signal, signaller.signal_2],
                           timeout=5000) as waiting:
        signaller.signal.emit()
        signaller.signal_2.emit()

    assert waiting.signal_triggered<|MERGE_RESOLUTION|>--- conflicted
+++ resolved
@@ -19,20 +19,12 @@
         qtbot.waitSignal(None, None).wait()
 
 
-<<<<<<< HEAD
-def explicit_wait(qtbot, signal, timeout, multiple):
+def explicit_wait(qtbot, signal, timeout, multiple, raising, raises):
     """
     Explicit wait for the signal using blocker API.
     """
     func = qtbot.waitSignals if multiple else qtbot.waitSignal
-    blocker = func(signal, timeout)
-=======
-def explicit_wait(qtbot, signal, timeout, raising, raises):
-    """
-    Explicit wait for the signal using blocker API.
-    """
-    blocker = qtbot.waitSignal(signal, timeout, raising=raising)
->>>>>>> 071011e4
+    blocker = func(signal, timeout, raising=raising)    
     assert not blocker.signal_triggered
     if raises:
         with pytest.raises(qtbot.SignalTimeoutError):
@@ -42,27 +34,18 @@
     return blocker
 
 
-<<<<<<< HEAD
-def context_manager_wait(qtbot, signal, timeout, multiple):
+def context_manager_wait(qtbot, signal, timeout, multiple, raising, raises):
     """
     Waiting for signal using context manager API.
     """
-    func = qtbot.waitSignals if multiple else qtbot.waitSignal
-    with func(signal, timeout) as blocker:
-        pass
-=======
-def context_manager_wait(qtbot, signal, timeout, raising, raises):
-    """
-    Waiting for signal using context manager API.
-    """
+    func = qtbot.waitSignals if multiple else qtbot.waitSignal    
     if raises:
         with pytest.raises(qtbot.SignalTimeoutError):
-            with qtbot.waitSignal(signal, timeout, raising=raising) as blocker:
+            with func(signal, timeout, raising=raising) as blocker:
                 pass
     else:
-        with qtbot.waitSignal(signal, timeout, raising=raising) as blocker:
+        with func(signal, timeout, raising=raising) as blocker:
             pass
->>>>>>> 071011e4
     return blocker
 
 
@@ -81,7 +64,7 @@
         (context_manager_wait, 2000, 500, False, True),
         (explicit_wait, 2000, 500, False, True),
         (context_manager_wait, 2000, 500, False, True),
-    ] * 2  # Running all tests twice to catch a QTimer segfault, see #42/#43.
+    ]
 )
 def test_signal_triggered(qtbot, wait_function, emit_delay, timeout,
                           expected_signal_triggered, raising):
@@ -97,14 +80,10 @@
     timer.start(emit_delay)
 
     start_time = time.time()
-<<<<<<< HEAD
-    blocker = wait_function(qtbot, signaller.signal, timeout, multiple=False)
-=======
     raises = raising and not expected_signal_triggered
 
     blocker = wait_function(qtbot, signaller.signal, timeout, raising=raising,
-                            raises=raises)
->>>>>>> 071011e4
+                            raises=raises, multiple=False)    
 
     # Check that event loop exited.
     assert not blocker._loop.isRunning()
@@ -122,23 +101,23 @@
 
 @pytest.mark.parametrize(
     ('wait_function', 'emit_delay_1', 'emit_delay_2', 'timeout',
-     'expected_signal_triggered'),
+     'expected_signal_triggered', 'raising'),
     [
-        (explicit_wait, 500, 600, 2000, True),
-        (explicit_wait, 500, 600, None, True),
-        (context_manager_wait, 500, 600, 2000, True),
-        (context_manager_wait, 500, 600, None, True),
-        (explicit_wait, 2000, 2000, 500, False),
-        (explicit_wait, 500, 2000, 1000, False),
-        (explicit_wait, 2000, 500, 1000, False),
-        (context_manager_wait, 2000, 2000, 500, False),
-        (context_manager_wait, 500, 2000, 1000, False),
-        (context_manager_wait, 2000, 500, 1000, False),
+        (explicit_wait, 500, 600, 2000, True, False),
+        (explicit_wait, 500, 600, None, True, False),
+        (context_manager_wait, 500, 600, 2000, True, False),
+        (context_manager_wait, 500, 600, None, True, False),
+        (explicit_wait, 2000, 2000, 500, False, False),
+        (explicit_wait, 500, 2000, 1000, False, False),
+        (explicit_wait, 2000, 500, 1000, False, False),
+        (context_manager_wait, 2000, 2000, 500, False, False),
+        (context_manager_wait, 500, 2000, 1000, False, False),
+        (context_manager_wait, 2000, 500, 1000, False, False),
     ]
 )
 def test_signal_triggered_multiple(qtbot, wait_function, emit_delay_1,
                                    emit_delay_2, timeout,
-                                   expected_signal_triggered):
+                                   expected_signal_triggered, raising):
     """
     Testing for a signal in different conditions, ensuring we are obtaining
     the expected results.
@@ -155,10 +134,10 @@
     timer2.timeout.connect(signaller.signal_2.emit)
     timer2.start(emit_delay_2)
 
-    # block signal until either signal is emitted or timeout is reached
+    raises = raising and not expected_signal_triggered
     start_time = time.time()
     blocker = wait_function(qtbot, [signaller.signal, signaller.signal_2],
-                            timeout, multiple=True)
+                            timeout, multiple=True, raising=raising, raises=raises)
 
     # Check that event loop exited.
     assert not blocker._loop.isRunning()
