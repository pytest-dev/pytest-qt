"""
Provide a common way to import Qt classes used by pytest-qt in a unique manner,
abstracting API differences between PyQt4, PyQt5 and PySide.

.. note:: This module is not part of pytest-qt public API, hence its interface
may change between releases and users should not rely on it.

Based on from https://github.com/epage/PythonUtils.
"""

from __future__ import with_statement
from __future__ import division
from collections import namedtuple
import os

on_rtd = os.environ.get('READTHEDOCS', None) == 'True'

if not on_rtd:  # pragma: no cover

    def _try_import(name):
        try:
            __import__(name)
            return True
        except ImportError:
            return False

    def _guess_qt_api():
<<<<<<< HEAD
        if _try_import('PySide'):
            return 'pyside'
        elif _try_import('PyQt4'):
            return 'pyqt4'
        elif _try_import('PyQt5'):
            return 'pyqt5'
        else:
            msg = 'pytest-qt requires either PySide, PyQt4 or PyQt5 to be installed'
            raise ImportError(msg)
=======
        if _try_import('PyQt5'):
            return 'pyqt5'
        elif _try_import('PySide'):
            return 'pyside'
        elif _try_import('PyQt4'):
            return 'pyqt4'
        else:
            msg = 'pytest-qt requires either PySide, PyQt4 or PyQt5 to be installed'
            raise RuntimeError(msg)
>>>>>>> a29570de

    # backward compatibility support: PYTEST_QT_FORCE_PYQT
    if os.environ.get('PYTEST_QT_FORCE_PYQT', 'false') == 'true':
        QT_API = 'pyqt4'
    else:
        QT_API = os.environ.get('PYTEST_QT_API')
        if QT_API is not None:
            QT_API = QT_API.lower()
<<<<<<< HEAD
            if QT_API not in ('pyside', 'pyqt4', 'pyqt5'):
=======
            if QT_API not in ('pyside', 'pyqt4', 'pyqt4v2', 'pyqt5'):
>>>>>>> a29570de
                msg = 'Invalid value for $PYTEST_QT_API: %s'
                raise RuntimeError(msg % QT_API)
        else:
            QT_API = _guess_qt_api()

    # backward compatibility
    USING_PYSIDE = QT_API == 'pyside'

    def _import_module(module_name):
        m = __import__(_root_module, globals(), locals(), [module_name], 0)
        return getattr(m, module_name)

    _root_modules = {
        'pyside': 'PySide',
        'pyqt4': 'PyQt4',
<<<<<<< HEAD
=======
        'pyqt4v2': 'PyQt4',
>>>>>>> a29570de
        'pyqt5': 'PyQt5',
    }
    _root_module = _root_modules[QT_API]

<<<<<<< HEAD
=======
    if QT_API == 'pyqt4v2':
        # the v2 api in PyQt4
        # http://pyqt.sourceforge.net/Docs/PyQt4/incompatible_apis.html
        import sip
        sip.setapi("QDate", 2)
        sip.setapi("QDateTime", 2)
        sip.setapi("QString", 2)
        sip.setapi("QTextStream", 2)
        sip.setapi("QTime", 2)
        sip.setapi("QUrl", 2)
        sip.setapi("QVariant", 2)

>>>>>>> a29570de
    QtCore = _import_module('QtCore')
    QtGui = _import_module('QtGui')
    QtTest = _import_module('QtTest')
    Qt = QtCore.Qt
    QEvent = QtCore.QEvent

    qDebug = QtCore.qDebug
    qWarning = QtCore.qWarning
    qCritical = QtCore.qCritical
    qFatal = QtCore.qFatal
    QtDebugMsg = QtCore.QtDebugMsg
    QtWarningMsg = QtCore.QtWarningMsg
    QtCriticalMsg = QtCore.QtCriticalMsg
    QtFatalMsg = QtCore.QtFatalMsg

    # Qt4 and Qt5 have different functions to install a message handler;
    # the plugin will try to use the one that is not None
    qInstallMsgHandler = None
    qInstallMessageHandler = None

    VersionTuple = namedtuple('VersionTuple',
                              'qt_api, qt_api_version, runtime, compiled')

    if QT_API == 'pyside':
        import PySide
        Signal = QtCore.Signal
        Slot = QtCore.Slot
        Property = QtCore.Property
        QApplication = QtGui.QApplication
        QWidget = QtGui.QWidget
        qInstallMsgHandler = QtCore.qInstallMsgHandler

<<<<<<< HEAD
        QStandardItem = QtGui.QStandardItem
        QStandardItemModel = QtGui.QStandardItemModel
        QFileSystemModel = QtGui.QFileSystemModel
        QStringListModel = QtGui.QStringListModel
        QSortFilterProxyModel = QtGui.QSortFilterProxyModel
        QAbstractListModel = QtCore.QAbstractListModel
        QAbstractTableModel = QtCore.QAbstractTableModel

        def cast(obj, typ):
            """no cast operation is available in PySide"""
            return obj

        def extract_from_variant(variant):
            """PySide does not expose QVariant API"""
            return variant

        def make_variant(value=None):
            """PySide does not expose QVariant API"""
            return value

=======
>>>>>>> a29570de
        def get_versions():
            return VersionTuple('PySide', PySide.__version__, QtCore.qVersion(),
                                QtCore.__version__)

<<<<<<< HEAD
    elif QT_API in ('pyqt4', 'pyqt5'):
        import sip
=======
    elif QT_API in ('pyqt4', 'pyqt4v2', 'pyqt5'):
>>>>>>> a29570de
        Signal = QtCore.pyqtSignal
        Slot = QtCore.pyqtSlot
        Property = QtCore.pyqtProperty

        if QT_API == 'pyqt5':
<<<<<<< HEAD
            qt_api_name = 'PyQt5'

=======
>>>>>>> a29570de
            _QtWidgets = _import_module('QtWidgets')
            QApplication = _QtWidgets.QApplication
            QWidget = _QtWidgets.QWidget
            qInstallMessageHandler = QtCore.qInstallMessageHandler
<<<<<<< HEAD

            QFileSystemModel = _QtWidgets.QFileSystemModel
            QStringListModel = QtCore.QStringListModel
            QSortFilterProxyModel = QtCore.QSortFilterProxyModel

            def extract_from_variant(variant):
                """returns python object from the given QVariant"""
                if isinstance(variant, QtCore.QVariant):
                    return variant.value()
                return variant
        else:
            qt_api_name = 'PyQt4'

            QApplication = QtGui.QApplication
            QWidget = QtGui.QWidget
            qInstallMsgHandler = QtCore.qInstallMsgHandler

            QFileSystemModel = QtGui.QFileSystemModel
            QStringListModel = QtGui.QStringListModel
            QSortFilterProxyModel = QtGui.QSortFilterProxyModel

            def extract_from_variant(variant):
                """returns python object from the given QVariant"""
                if isinstance(variant, QtCore.QVariant):
                    return variant.toPyObject()
                return variant

        QStandardItem = QtGui.QStandardItem
        QStandardItemModel = QtGui.QStandardItemModel
        QAbstractListModel = QtCore.QAbstractListModel
        QAbstractTableModel = QtCore.QAbstractTableModel
=======
            qt_api_name = 'PyQt5'
        else:
            QApplication = QtGui.QApplication
            QWidget = QtGui.QWidget
            qInstallMsgHandler = QtCore.qInstallMsgHandler
            qt_api_name = 'PyQt4'
>>>>>>> a29570de

        def get_versions():
            return VersionTuple(qt_api_name, QtCore.PYQT_VERSION_STR,
                                QtCore.qVersion(), QtCore.QT_VERSION_STR)

<<<<<<< HEAD
        def cast(obj, typ):
            """casts from a subclass to a parent class"""
            return sip.cast(obj, typ)

        def make_variant(value=None):
            """Return a QVariant object from the given Python builtin"""
            import sys
            # PyQt4 on py3 doesn't allow one to instantiate any QVariant at
            # all:
            # QVariant represents a mapped type and cannot be instantiated
            # --'
            if QT_API == 'pyqt4' and sys.version_info[0] == 3:
                return value
            return QtCore.QVariant(value)

=======
>>>>>>> a29570de
else:  # pragma: no cover
    USING_PYSIDE = True

    # mock Qt when we are generating documentation at readthedocs.org
    class Mock(object):
        def __init__(self, *args, **kwargs):
            pass
    
        def __call__(self, *args, **kwargs):
            return Mock()
    
        @classmethod
        def __getattr__(cls, name):
            if name in ('__file__', '__path__'):
                return '/dev/null'
            elif name in ('__name__', '__qualname__'):
                return name
            elif name == '__annotations__':
                return {}
            else:
                return Mock()
    
    QtGui = Mock()
    QtCore = Mock()
    QtTest = Mock()
    Qt = Mock()
    QEvent = Mock()
    QApplication = Mock()
    QWidget = Mock()
    qInstallMsgHandler = Mock()
    qInstallMessageHandler = Mock()
    qDebug = Mock()
    qWarning = Mock()
    qCritical = Mock()
    qFatal = Mock()
    QtDebugMsg = Mock()
    QtWarningMsg = Mock()
    QtCriticalMsg = Mock()
    QtFatalMsg = Mock()
<<<<<<< HEAD
    QT_API = '<none>'
    cast = Mock()
    extract_from_variant = Mock()
=======
    QT_API = '<none>'
>>>>>>> a29570de
<|MERGE_RESOLUTION|>--- conflicted
+++ resolved
@@ -25,17 +25,6 @@
             return False
 
     def _guess_qt_api():
-<<<<<<< HEAD
-        if _try_import('PySide'):
-            return 'pyside'
-        elif _try_import('PyQt4'):
-            return 'pyqt4'
-        elif _try_import('PyQt5'):
-            return 'pyqt5'
-        else:
-            msg = 'pytest-qt requires either PySide, PyQt4 or PyQt5 to be installed'
-            raise ImportError(msg)
-=======
         if _try_import('PyQt5'):
             return 'pyqt5'
         elif _try_import('PySide'):
@@ -45,7 +34,6 @@
         else:
             msg = 'pytest-qt requires either PySide, PyQt4 or PyQt5 to be installed'
             raise RuntimeError(msg)
->>>>>>> a29570de
 
     # backward compatibility support: PYTEST_QT_FORCE_PYQT
     if os.environ.get('PYTEST_QT_FORCE_PYQT', 'false') == 'true':
@@ -54,11 +42,7 @@
         QT_API = os.environ.get('PYTEST_QT_API')
         if QT_API is not None:
             QT_API = QT_API.lower()
-<<<<<<< HEAD
-            if QT_API not in ('pyside', 'pyqt4', 'pyqt5'):
-=======
             if QT_API not in ('pyside', 'pyqt4', 'pyqt4v2', 'pyqt5'):
->>>>>>> a29570de
                 msg = 'Invalid value for $PYTEST_QT_API: %s'
                 raise RuntimeError(msg % QT_API)
         else:
@@ -74,16 +58,11 @@
     _root_modules = {
         'pyside': 'PySide',
         'pyqt4': 'PyQt4',
-<<<<<<< HEAD
-=======
         'pyqt4v2': 'PyQt4',
->>>>>>> a29570de
         'pyqt5': 'PyQt5',
     }
     _root_module = _root_modules[QT_API]
 
-<<<<<<< HEAD
-=======
     if QT_API == 'pyqt4v2':
         # the v2 api in PyQt4
         # http://pyqt.sourceforge.net/Docs/PyQt4/incompatible_apis.html
@@ -96,7 +75,6 @@
         sip.setapi("QUrl", 2)
         sip.setapi("QVariant", 2)
 
->>>>>>> a29570de
     QtCore = _import_module('QtCore')
     QtGui = _import_module('QtGui')
     QtTest = _import_module('QtTest')
@@ -129,7 +107,6 @@
         QWidget = QtGui.QWidget
         qInstallMsgHandler = QtCore.qInstallMsgHandler
 
-<<<<<<< HEAD
         QStandardItem = QtGui.QStandardItem
         QStandardItemModel = QtGui.QStandardItemModel
         QFileSystemModel = QtGui.QFileSystemModel
@@ -150,33 +127,21 @@
             """PySide does not expose QVariant API"""
             return value
 
-=======
->>>>>>> a29570de
         def get_versions():
             return VersionTuple('PySide', PySide.__version__, QtCore.qVersion(),
                                 QtCore.__version__)
 
-<<<<<<< HEAD
-    elif QT_API in ('pyqt4', 'pyqt5'):
+    elif QT_API in ('pyqt4', 'pyqt4v2', 'pyqt5'):
         import sip
-=======
-    elif QT_API in ('pyqt4', 'pyqt4v2', 'pyqt5'):
->>>>>>> a29570de
         Signal = QtCore.pyqtSignal
         Slot = QtCore.pyqtSlot
         Property = QtCore.pyqtProperty
 
         if QT_API == 'pyqt5':
-<<<<<<< HEAD
-            qt_api_name = 'PyQt5'
-
-=======
->>>>>>> a29570de
             _QtWidgets = _import_module('QtWidgets')
             QApplication = _QtWidgets.QApplication
             QWidget = _QtWidgets.QWidget
             qInstallMessageHandler = QtCore.qInstallMessageHandler
-<<<<<<< HEAD
 
             QFileSystemModel = _QtWidgets.QFileSystemModel
             QStringListModel = QtCore.QStringListModel
@@ -187,9 +152,9 @@
                 if isinstance(variant, QtCore.QVariant):
                     return variant.value()
                 return variant
+
+            qt_api_name = 'PyQt5'
         else:
-            qt_api_name = 'PyQt4'
-
             QApplication = QtGui.QApplication
             QWidget = QtGui.QWidget
             qInstallMsgHandler = QtCore.qInstallMsgHandler
@@ -204,24 +169,17 @@
                     return variant.toPyObject()
                 return variant
 
+            qt_api_name = 'PyQt4'
+
         QStandardItem = QtGui.QStandardItem
         QStandardItemModel = QtGui.QStandardItemModel
         QAbstractListModel = QtCore.QAbstractListModel
         QAbstractTableModel = QtCore.QAbstractTableModel
-=======
-            qt_api_name = 'PyQt5'
-        else:
-            QApplication = QtGui.QApplication
-            QWidget = QtGui.QWidget
-            qInstallMsgHandler = QtCore.qInstallMsgHandler
-            qt_api_name = 'PyQt4'
->>>>>>> a29570de
 
         def get_versions():
             return VersionTuple(qt_api_name, QtCore.PYQT_VERSION_STR,
                                 QtCore.qVersion(), QtCore.QT_VERSION_STR)
 
-<<<<<<< HEAD
         def cast(obj, typ):
             """casts from a subclass to a parent class"""
             return sip.cast(obj, typ)
@@ -237,8 +195,6 @@
                 return value
             return QtCore.QVariant(value)
 
-=======
->>>>>>> a29570de
 else:  # pragma: no cover
     USING_PYSIDE = True
 
@@ -278,10 +234,6 @@
     QtWarningMsg = Mock()
     QtCriticalMsg = Mock()
     QtFatalMsg = Mock()
-<<<<<<< HEAD
     QT_API = '<none>'
     cast = Mock()
-    extract_from_variant = Mock()
-=======
-    QT_API = '<none>'
->>>>>>> a29570de
+    extract_from_variant = Mock()