--- conflicted
+++ resolved
@@ -1,34 +1,2 @@
-<<<<<<< HEAD
-'''
-`pytest-qt` is a pytest_ plugin that provides fixtures to help programmers write tests for
-PySide_ and PyQt_.
-
-The main usage is to use the ``qtbot`` fixture, which provides methods to simulate user 
-interaction, like key presses and mouse clicks::
-
-    def test_hello(qtbot):
-        widget = HelloWidget()
-        qtbot.addWidget(widget)
-        
-        # click in the Greet button and make sure it updates the appropriate label
-        qtbot.mouseClick(window.button_greet, QtCore.Qt.LeftButton)
-        
-        assert window.greet_label.text() == 'Hello!'
-
-
-.. .. literalinclude:: ../src/pytestqt/_tests/test_basics.py
-..    :language: python
-..    :start-after: # create test widget
-
-
-.. _pytest: http://www.pytest.org
-.. _PySide: https://pypi.python.org/pypi/PySide
-.. _PyQt: http://www.riverbankcomputing.com/software/pyqt
-
-'''
-
-version = '1.5.1'
-=======
 version = '1.11.0'
->>>>>>> a29570de
 __version__ = version