import pytest

<<<<<<< HEAD
from pytestqt.qtbot import QtBot
from pytestqt.exceptions import capture_exceptions, \
        format_captured_exceptions, _is_exception_capture_disabled
from pytestqt.logging import QtLoggingPlugin, Record
from pytestqt.wait_signal import SignalBlocker, MultiSignalBlocker, \
    SignalTimeoutError


# modules imported here just for backward compatibility before we have split
# the implementation of this file in several modules
assert QtBot
=======
from pytestqt.exceptions import capture_exceptions, format_captured_exceptions, \
    _is_exception_capture_enabled, _QtExceptionCaptureManager
from pytestqt.logging import QtLoggingPlugin, _QtMessageCapture, Record
from pytestqt.qt_compat import QApplication, QT_API
from pytestqt.qtbot import QtBot, _close_widgets
from pytestqt.wait_signal import SignalBlocker, MultiSignalBlocker, SignalTimeoutError

# classes/functions imported here just for backward compatibility before we
# split the implementation of this file in several modules
>>>>>>> a29570de
assert SignalBlocker
assert MultiSignalBlocker
assert SignalTimeoutError
assert Record
assert capture_exceptions
assert format_captured_exceptions


@pytest.yield_fixture(scope='session')
def qapp():
    """
    fixture that instantiates the QApplication instance that will be used by
    the tests.
    """
    from pytestqt.qt_compat import QApplication
    app = QApplication.instance()
    if app is None:
        global _qapp_instance
        _qapp_instance = QApplication([])
        yield _qapp_instance
    else:
        yield app  # pragma: no cover

# holds a global QApplication instance created in the qapp fixture; keeping
# this reference alive avoids it being garbage collected too early
_qapp_instance = None


@pytest.fixture
def qtbot(qapp, request):
    """
    Fixture used to create a QtBot instance for using during testing.

    Make sure to call addWidget for each top-level widget you create to ensure
    that they are properly closed after the test ends.
    """
    result = QtBot(request)
    return result


@pytest.fixture
def qtlog(request):
    from pytestqt.logging import _QtMessageCapture
    """Fixture that can access messages captured during testing"""
    if hasattr(request._pyfuncitem, 'qt_log_capture'):
        return request._pyfuncitem.qt_log_capture
    else:
        return _QtMessageCapture([])  # pragma: no cover


@pytest.yield_fixture
def qtmodeltester(request):
    """
    Fixture used to create a ModelTester instance to test models.
    """
    from pytestqt.modeltest import ModelTester
    tester = ModelTester(request.config)
    yield tester
    tester._cleanup()


def pytest_addoption(parser):
    from pytestqt.qt_compat import QT_API
    parser.addini('qt_no_exception_capture',
                  'disable automatic exception capture')
    parser.addini('qt_wait_signal_raising',
                  'Default value for the raising parameter of qtbot.waitSignal')

    default_log_fail = QtLoggingPlugin.LOG_FAIL_OPTIONS[0]
    parser.addini('qt_log_level_fail',
                  'log level in which tests can fail: {0} (default: "{1}")'
                  .format(QtLoggingPlugin.LOG_FAIL_OPTIONS, default_log_fail),
                  default=default_log_fail)
    parser.addini('qt_log_ignore',
                  'list of regexes for messages that should not cause a tests '
                  'to fails', type='linelist')

    group = parser.getgroup('qt', 'qt testing')
    group.addoption('--no-qt-log', dest='qt_log', action='store_false',
                    default=True, help='disable pytest-qt logging capture')
    if QT_API == 'pyqt5':
        default = '{rec.context.file}:{rec.context.function}:' \
                  '{rec.context.line}:\n    {rec.type_name}: {rec.message}'
    else:
        default = '{rec.type_name}: {rec.message}'
    group.addoption('--qt-log-format', dest='qt_log_format', default=default,
                    help='defines how qt log messages are displayed, '
                         'default: "{0}"'.format(default))


@pytest.mark.hookwrapper
@pytest.mark.tryfirst
def pytest_runtest_setup(item):
    """
    Hook called after before test setup starts, to start capturing exceptions
    as early as possible.
    """
    capture_enabled = _is_exception_capture_enabled(item)
    if capture_enabled:
        item.qt_exception_capture_manager = _QtExceptionCaptureManager()
        item.qt_exception_capture_manager.start()
    yield
    _process_events()
    if capture_enabled:
        item.qt_exception_capture_manager.fail_if_exceptions_occurred('SETUP')


@pytest.mark.hookwrapper
@pytest.mark.tryfirst
def pytest_runtest_call(item):
    yield
    _process_events()
    capture_enabled = _is_exception_capture_enabled(item)
    if capture_enabled:
        item.qt_exception_capture_manager.fail_if_exceptions_occurred('CALL')


@pytest.mark.hookwrapper
@pytest.mark.trylast
def pytest_runtest_teardown(item):
    """
    Hook called after each test tear down, to process any pending events and
    avoiding leaking events to the next test. Also, if exceptions have
    been captured during fixtures teardown, fail the test.
    """
    _process_events()
    _close_widgets(item)
    _process_events()
    yield
    _process_events()
    capture_enabled = _is_exception_capture_enabled(item)
    if capture_enabled:
        item.qt_exception_capture_manager.fail_if_exceptions_occurred('TEARDOWN')
        item.qt_exception_capture_manager.finish()


def _process_events():
    """Calls app.processEvents() while taking care of capturing exceptions
    or not based on the given item's configuration.
    """
    from pytestqt.qt_compat import QApplication
    app = QApplication.instance()
    if app is not None:
        app.processEvents()


def pytest_configure(config):
    config.addinivalue_line(
        'markers',
        "qt_no_exception_capture: Disables pytest-qt's automatic exception "
        'capture for just one test item.')

    config.addinivalue_line(
        'markers',
        'qt_log_level_fail: overrides qt_log_level_fail ini option.')
    config.addinivalue_line(
        'markers',
        'qt_log_ignore: overrides qt_log_ignore ini option.')

    if config.getoption('qt_log'):
        config.pluginmanager.register(QtLoggingPlugin(config), '_qt_logging')


def pytest_report_header():
    from pytestqt.qt_compat import get_versions
    v = get_versions()
    fields = [
        '%s %s' % (v.qt_api, v.qt_api_version),
        'Qt runtime %s' % v.runtime,
        'Qt compiled %s' % v.compiled,
    ]
    version_line = ' -- '.join(fields)
    return [version_line]



<|MERGE_RESOLUTION|>--- conflicted
+++ resolved
@@ -1,18 +1,5 @@
 import pytest
 
-<<<<<<< HEAD
-from pytestqt.qtbot import QtBot
-from pytestqt.exceptions import capture_exceptions, \
-        format_captured_exceptions, _is_exception_capture_disabled
-from pytestqt.logging import QtLoggingPlugin, Record
-from pytestqt.wait_signal import SignalBlocker, MultiSignalBlocker, \
-    SignalTimeoutError
-
-
-# modules imported here just for backward compatibility before we have split
-# the implementation of this file in several modules
-assert QtBot
-=======
 from pytestqt.exceptions import capture_exceptions, format_captured_exceptions, \
     _is_exception_capture_enabled, _QtExceptionCaptureManager
 from pytestqt.logging import QtLoggingPlugin, _QtMessageCapture, Record
@@ -22,7 +9,7 @@
 
 # classes/functions imported here just for backward compatibility before we
 # split the implementation of this file in several modules
->>>>>>> a29570de
+assert QtBot
 assert SignalBlocker
 assert MultiSignalBlocker
 assert SignalTimeoutError
