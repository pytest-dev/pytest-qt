import sys
import re

from setuptools import setup
from setuptools.command.test import test as TestCommand


class PyTest(TestCommand):
    """
    Overrides setup "test" command, taken from here:
    http://pytest.org/latest/goodpractises.html
    """

    def finalize_options(self):
        TestCommand.finalize_options(self)
        self.test_args = []
        self.test_suite = True

    def run_tests(self):
        # import here, cause outside the eggs aren't loaded
        import pytest

        errno = pytest.main([])
        sys.exit(errno)


with open('pytestqt/__init__.py') as f:
    m = re.search("version = '(.*)'", f.read())
    assert m is not None
    version = m.group(1)

setup(
    name="pytest-qt",
    version=version,
    packages=['pytestqt'],
    entry_points={
        'pytest11': ['pytest-qt = pytestqt.plugin'],
    },
    install_requires=['pytest>=2.7.0'],

    # metadata for upload to PyPI
    author="Bruno Oliveira",
    author_email="nicoddemus@gmail.com",
    description='pytest support for PyQt and PySide applications',
    long_description=open('README.rst').read(),
<<<<<<< HEAD
    license="LGPL",
=======
    license="MIT",
>>>>>>> a29570de
    keywords="pytest qt test unittest",
    url="http://github.com/pytest-dev/pytest-qt",
    classifiers=[
        'Development Status :: 5 - Production/Stable',
<<<<<<< HEAD
        'Intended Audience :: Developers',
        'License :: OSI Approved :: GNU Lesser General Public License v3 (LGPLv3)',
=======
        'Framework :: Pytest',
        'Intended Audience :: Developers',
        'License :: OSI Approved :: MIT License',
>>>>>>> a29570de
        'Operating System :: OS Independent',
        'Programming Language :: Python :: 2.7',
        'Programming Language :: Python :: 3',
        'Programming Language :: Python :: 3.4',
<<<<<<< HEAD
=======
        'Programming Language :: Python :: 3.5',
>>>>>>> a29570de
        'Topic :: Desktop Environment :: Window Managers',
        'Topic :: Software Development :: Quality Assurance',
        'Topic :: Software Development :: Testing',
        'Topic :: Software Development :: User Interfaces',
    ],
<<<<<<< HEAD
    tests_requires=['pytest'],
=======
    tests_require=['pytest'],
>>>>>>> a29570de
    cmdclass={'test': PyTest},
)<|MERGE_RESOLUTION|>--- conflicted
+++ resolved
@@ -43,40 +43,24 @@
     author_email="nicoddemus@gmail.com",
     description='pytest support for PyQt and PySide applications',
     long_description=open('README.rst').read(),
-<<<<<<< HEAD
-    license="LGPL",
-=======
     license="MIT",
->>>>>>> a29570de
     keywords="pytest qt test unittest",
     url="http://github.com/pytest-dev/pytest-qt",
     classifiers=[
         'Development Status :: 5 - Production/Stable',
-<<<<<<< HEAD
-        'Intended Audience :: Developers',
-        'License :: OSI Approved :: GNU Lesser General Public License v3 (LGPLv3)',
-=======
         'Framework :: Pytest',
         'Intended Audience :: Developers',
         'License :: OSI Approved :: MIT License',
->>>>>>> a29570de
         'Operating System :: OS Independent',
         'Programming Language :: Python :: 2.7',
         'Programming Language :: Python :: 3',
         'Programming Language :: Python :: 3.4',
-<<<<<<< HEAD
-=======
         'Programming Language :: Python :: 3.5',
->>>>>>> a29570de
         'Topic :: Desktop Environment :: Window Managers',
         'Topic :: Software Development :: Quality Assurance',
         'Topic :: Software Development :: Testing',
         'Topic :: Software Development :: User Interfaces',
     ],
-<<<<<<< HEAD
-    tests_requires=['pytest'],
-=======
     tests_require=['pytest'],
->>>>>>> a29570de
     cmdclass={'test': PyTest},
 )