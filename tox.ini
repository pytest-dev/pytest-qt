[tox]
# note that tox expects interpreters to be found at C:\PythonXY,
# with XY being python version ("27" or "34") for instance
envlist = py{27,34}-pyqt4, py{34,35}-pyqt5, py{26,27,34,35}-pyside, docs

[testenv]
deps=pytest
    pyside: pyside
changedir=tests
commands=
    pyqt5: {envpython} ../scripts/link_pyqt.py --tox {envdir} 5
    pyqt4: {envpython} ../scripts/link_pyqt.py --tox {envdir} 4
    {envpython} -m pytest {posargs}
setenv=
    pyside: PYTEST_QT_API=pyside
    pyqt4: PYTEST_QT_API=pyqt4
    pyqt4v2: PYTEST_QT_API=pyqt4v2
    pyqt5: PYTEST_QT_API=pyqt5
    pyqt5: QT_QPA_PLATFORM_PLUGIN_PATH={envdir}/Lib/site-packages/PyQt5/plugins/platforms
<<<<<<< HEAD
passenv=DISPLAY XAUTHORITY USER USERNAME
=======
passenv=DISPLAY XAUTHORITY USERNAME
>>>>>>> a29570de

[testenv:docs]
basepython=python2.7
deps=pytest
    sphinx
    sphinx_rtd_theme
changedir=docs
setenv=
    READTHEDOCS=True
commands=sphinx-build -q -E -W -b html . _build
<|MERGE_RESOLUTION|>--- conflicted
+++ resolved
@@ -17,11 +17,7 @@
     pyqt4v2: PYTEST_QT_API=pyqt4v2
     pyqt5: PYTEST_QT_API=pyqt5
     pyqt5: QT_QPA_PLATFORM_PLUGIN_PATH={envdir}/Lib/site-packages/PyQt5/plugins/platforms
-<<<<<<< HEAD
 passenv=DISPLAY XAUTHORITY USER USERNAME
-=======
-passenv=DISPLAY XAUTHORITY USERNAME
->>>>>>> a29570de
 
 [testenv:docs]
 basepython=python2.7
