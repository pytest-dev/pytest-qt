--- conflicted
+++ resolved
@@ -1,12 +1,8 @@
 import weakref
 import pytest
 from pytestqt.qt_compat import QtGui, Qt, QEvent, QtCore, QApplication, \
-<<<<<<< HEAD
     QWidget, make_variant, extract_from_variant
-=======
-    QWidget
 import pytestqt.qtbot
->>>>>>> a29570de
 
 
 def test_basics(qtbot):
@@ -176,7 +172,6 @@
     assert pytestqt.plugin.Record
 
 
-<<<<<<< HEAD
 def test_qvariant(tmpdir):
     """Test that make_variant and extract_from_variant work in the same way
     across all supported Qt bindings.
@@ -190,7 +185,8 @@
     assert extract_from_variant(settings.value('int')) == 42
     assert extract_from_variant(settings.value('str')) == 'Hello'
     assert extract_from_variant(settings.value('empty')) is None
-=======
+
+
 def test_widgets_closed_before_fixtures(testdir):
     """
     Ensure widgets added by "qtbot.add_widget" are closed before all other
@@ -229,7 +225,6 @@
     qtbot.wait(250)
     stop_watch.stop()
     assert stop_watch.elapsed >= 220
->>>>>>> a29570de
 
 
 class EventRecorder(QWidget):
