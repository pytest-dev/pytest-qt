--- conflicted
+++ resolved
@@ -222,20 +222,12 @@
     with "timer" are disconnected before the Signaller() object is destroyed.
     This was the reason for some random crashes experienced on Windows (#80).
     """
-<<<<<<< HEAD
+
     class Signaller(qt_api.QtCore.QObject):
         signal = qt_api.Signal()
         signal_2 = qt_api.Signal()
         signal_args = qt_api.Signal(str, int)
         signal_args_2 = qt_api.Signal(str, int)
-=======
-
-    class Signaller(QtCore.QObject):
-        signal = Signal()
-        signal_2 = Signal()
-        signal_args = Signal(str, int)
-        signal_args_2 = Signal(str, int)
->>>>>>> bad3a3b7
 
     assert timer
 
@@ -251,12 +243,7 @@
     The fixture is responsible for cleaning up after the timers.
     """
 
-<<<<<<< HEAD
     class Timer(qt_api.QtCore.QObject):
-
-=======
-    class Timer(QtCore.QObject):
->>>>>>> bad3a3b7
         def __init__(self):
             qt_api.QtCore.QObject.__init__(self)
             self.timers_and_slots = []
