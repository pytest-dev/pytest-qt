import functools
import fnmatch

import pytest

from pytestqt.qt_compat import QtCore, Signal, QT_API
from pytestqt.wait_signal import SignalEmittedError


def test_signal_blocker_exception(qtbot):
    """
    Make sure waitSignal without signals and timeout doesn't hang, but raises
    ValueError instead.
    """
    with pytest.raises(ValueError):
        qtbot.waitSignal(None, None).wait()
    with pytest.raises(ValueError):
        qtbot.waitSignals([], None).wait()


def explicit_wait(qtbot, signal, timeout, multiple, raising, should_raise):
    """
    Explicit wait for the signal using blocker API.
    """
    func = qtbot.waitSignals if multiple else qtbot.waitSignal
    blocker = func(signal, timeout, raising=raising)
    assert not blocker.signal_triggered
    if should_raise:
        with pytest.raises(qtbot.SignalTimeoutError):
            blocker.wait()
    else:
        blocker.wait()
    return blocker


def context_manager_wait(qtbot, signal, timeout, multiple, raising,
                         should_raise):
    """
    Waiting for signal using context manager API.
    """
    func = qtbot.waitSignals if multiple else qtbot.waitSignal
    if should_raise:
        with pytest.raises(qtbot.SignalTimeoutError):
            with func(signal, timeout, raising=raising) as blocker:
                pass
    else:
        with func(signal, timeout, raising=raising) as blocker:
            pass
    return blocker


def build_signal_tests_variants(params):
    """
    Helper function to use with pytest's parametrize, to generate additional
    combinations of parameters in a parametrize call:
    - explicit wait and context-manager wait
    - raising True and False (since we check for the correct behavior inside
      each test).
    """
    result = []
    for param in params:
        for wait_function in (explicit_wait, context_manager_wait):
            for raising in (True, False):
                result.append(param + (wait_function, raising))
    return result


@pytest.mark.parametrize(
    ('delay', 'timeout', 'expected_signal_triggered',
     'wait_function', 'raising'),
    build_signal_tests_variants([
        # delay, timeout, expected_signal_triggered
        (200, None, True),
        (200, 400, True),
        (400, 200, False),
    ])
)
def test_signal_triggered(qtbot, timer, stop_watch, wait_function, delay,
                          timeout, expected_signal_triggered, raising,
                          signaller):
    """
    Testing for a signal in different conditions, ensuring we are obtaining
    the expected results.
    """
    timer.single_shot(signaller.signal, delay)

    should_raise = raising and not expected_signal_triggered

    stop_watch.start()
    blocker = wait_function(qtbot, signaller.signal, timeout, raising=raising,
                            should_raise=should_raise, multiple=False)

    # ensure that either signal was triggered or timeout occurred
    assert blocker.signal_triggered == expected_signal_triggered

    stop_watch.check(timeout, delay)


@pytest.mark.parametrize('configval, raises', [
    ('false', False),
    ('true', True),
    (None, True),
])
def test_raising(qtbot, testdir, configval, raises):
    if configval is not None:
        testdir.makeini("""
            [pytest]
            qt_wait_signal_raising = {}
        """.format(configval))

    testdir.makepyfile("""
        import pytest
        from pytestqt.qt_compat import QtCore, Signal

        class Signaller(QtCore.QObject):
            signal = Signal()

        def test_foo(qtbot):
            signaller = Signaller()

            with qtbot.waitSignal(signaller.signal, timeout=10):
                pass
    """)
    res = testdir.runpytest()

    if raises:
        res.stdout.fnmatch_lines(['*1 failed*'])
    else:
        res.stdout.fnmatch_lines(['*1 passed*'])


def test_raising_by_default_overridden(qtbot, testdir):
    testdir.makeini("""
        [pytest]
        qt_wait_signal_raising = false
    """)

    testdir.makepyfile("""
        import pytest
        from pytestqt.qt_compat import QtCore, Signal

        class Signaller(QtCore.QObject):
            signal = Signal()

        def test_foo(qtbot):
            signaller = Signaller()
            signal = signaller.signal

            with qtbot.waitSignal(signal, raising=True, timeout=10) as blocker:
                pass
    """)
    res = testdir.runpytest()
    res.stdout.fnmatch_lines(['*1 failed*'])


@pytest.mark.parametrize(
    ('delay_1', 'delay_2', 'timeout', 'expected_signal_triggered',
     'wait_function', 'raising'),
    build_signal_tests_variants([
        # delay1, delay2, timeout, expected_signal_triggered
        (200, 300, 400, True),
        (300, 200, 400, True),
        (200, 300, None, True),
        (400, 400, 200, False),
        (200, 400, 300, False),
        (400, 200, 200, False),
        (200, 1000, 400, False),
    ])
)
def test_signal_triggered_multiple(qtbot, timer, stop_watch, wait_function,
                                   delay_1, delay_2, timeout, signaller,
                                   expected_signal_triggered, raising):
    """
    Testing for a signal in different conditions, ensuring we are obtaining
    the expected results.
    """
    timer.single_shot(signaller.signal, delay_1)
    timer.single_shot(signaller.signal_2, delay_2)

    should_raise = raising and not expected_signal_triggered

    stop_watch.start()
    blocker = wait_function(qtbot, [signaller.signal, signaller.signal_2],
                            timeout, multiple=True, raising=raising,
                            should_raise=should_raise)

    # ensure that either signal was triggered or timeout occurred
    assert blocker.signal_triggered == expected_signal_triggered

    stop_watch.check(timeout, delay_1, delay_2)


def test_explicit_emit(qtbot, signaller):
    """
    Make sure an explicit emit() inside a waitSignal block works.
    """
    with qtbot.waitSignal(signaller.signal, timeout=5000) as waiting:
        signaller.signal.emit()

    assert waiting.signal_triggered


def test_explicit_emit_multiple(qtbot, signaller):
    """
    Make sure an explicit emit() inside a waitSignal block works.
    """
    with qtbot.waitSignals([signaller.signal, signaller.signal_2],
                           timeout=5000) as waiting:
        signaller.signal.emit()
        signaller.signal_2.emit()

    assert waiting.signal_triggered


@pytest.fixture
def signaller(timer):
    """
    Fixture that provides an object with to signals that can be emitted by
    tests.

    .. note:: we depend on "timer" fixture to ensure that signals emitted
    with "timer" are disconnected before the Signaller() object is destroyed.
    This was the reason for some random crashes experienced on Windows (#80).
    """
    class Signaller(QtCore.QObject):
        signal = Signal()
        signal_2 = Signal()
        signal_args = Signal(str, int)
        signal_args_2 = Signal(str, int)

    assert timer

    return Signaller()


@pytest.yield_fixture
def timer():
    """
    Fixture that provides a callback with signature: (signal, delay) that
    triggers that signal once after the given delay in ms.

    The fixture is responsible for cleaning up after the timers.
    """

    class Timer(QtCore.QObject):

        def __init__(self):
            QtCore.QObject.__init__(self)
            self.timers_and_slots = []

        def shutdown(self):
            for t, slot in self.timers_and_slots:
                t.stop()
                t.timeout.disconnect(slot)
            self.timers_and_slots[:] = []

        def single_shot(self, signal, delay):
            t = QtCore.QTimer(self)
            t.setSingleShot(True)
            slot = functools.partial(self._emit, signal)
            t.timeout.connect(slot)
            t.start(delay)
            self.timers_and_slots.append((t, slot))

        def _emit(self, signal):
            signal.emit()

    timer = Timer()
    yield timer
    timer.shutdown()


<<<<<<< HEAD
@pytest.fixture
def stop_watch():
    """
    Fixture that makes it easier for tests to ensure signals emitted and
    timeouts are being respected in waitSignal and waitSignals tests.
    """
    # time.clock() is more accurate on Windows
    get_time = time.clock if sys.platform.startswith('win') else time.time

    class StopWatch:

        def __init__(self):
            self._start_time = None

        def start(self):
            self._start_time = get_time()

        def check(self, timeout, *delays):
            """
            Make sure either timeout (if given) or at most of the given
            delays used to trigger a signal has passed.
            """
            if timeout is None:
                timeout = max(delays) * 1.35  # 35% tolerance
            max_wait_ms = max(delays + (timeout,))
            elapsed_ms = (get_time() - self._start_time) * 1000.0
            assert elapsed_ms < max_wait_ms

    return StopWatch()


=======
>>>>>>> a29570de
@pytest.mark.parametrize('multiple', [True, False])
@pytest.mark.parametrize('raising', [True, False])
def test_wait_signals_handles_exceptions(qtbot, multiple, raising, signaller):
    """
    Make sure waitSignal handles exceptions correctly.
    """
    class TestException(Exception):
        pass

    if multiple:
        func = qtbot.waitSignals
        arg = [signaller.signal, signaller.signal_2]
    else:
        func = qtbot.waitSignal
        arg = signaller.signal

    with pytest.raises(TestException):
        with func(arg, timeout=10, raising=raising):
            raise TestException


@pytest.mark.parametrize('multiple', [True, False])
@pytest.mark.parametrize('do_timeout', [True, False])
def test_wait_twice(qtbot, timer, multiple, do_timeout, signaller):
    """
    https://github.com/pytest-dev/pytest-qt/issues/69
    """
    if multiple:
        func = qtbot.waitSignals
        arg = [signaller.signal]
    else:
        func = qtbot.waitSignal
        arg = signaller.signal

    if do_timeout:
        with func(arg, timeout=100, raising=False):
            timer.single_shot(signaller.signal, 200)
        with func(arg, timeout=100, raising=False):
            timer.single_shot(signaller.signal, 200)
    else:
        with func(arg):
            signaller.signal.emit()
        with func(arg):
            signaller.signal.emit()


@pytest.mark.skipif(QT_API == 'pyside', reason='test crashes PySide')
def test_destroyed(qtbot):
    """Test that waitSignal works with the destroyed signal (#82).

    For some reason, this crashes PySide although it seems perfectly fine code.
    """
    import sip

    class Obj(QtCore.QObject):
        pass

    obj = Obj()
    with qtbot.waitSignal(obj.destroyed):
        obj.deleteLater()

    assert sip.isdeleted(obj)


class TestArgs:

    """Try to get the signal arguments from the signal blocker."""

    def test_simple(self, qtbot, signaller):
        """The blocker should store the signal args in an 'args' attribute."""
        with qtbot.waitSignal(signaller.signal_args) as blocker:
            signaller.signal_args.emit('test', 123)
        assert blocker.args == ['test', 123]

    def test_timeout(self, qtbot):
        """If there's a timeout, the args attribute is None."""
        with qtbot.waitSignal(timeout=100, raising=False) as blocker:
            pass
        assert blocker.args is None

    def test_without_args(self, qtbot, signaller):
        """If a signal has no args, the args attribute is an empty list."""
        with qtbot.waitSignal(signaller.signal) as blocker:
            signaller.signal.emit()
        assert blocker.args == []

    def test_multi(self, qtbot, signaller):
        """A MultiSignalBlocker doesn't have an args attribute."""
        with qtbot.waitSignals([signaller.signal]) as blocker:
            signaller.signal.emit()
        with pytest.raises(AttributeError):
            blocker.args

    def test_connected_signal(self, qtbot, signaller):
        """A second signal connected via .connect also works."""
        with qtbot.waitSignal(signaller.signal_args) as blocker:
            blocker.connect(signaller.signal_args_2)
            signaller.signal_args_2.emit('foo', 2342)
        assert blocker.args == ['foo', 2342]


class TestAssertNotEmitted:

    """Tests for qtbot.assertNotEmitted."""

    def test_not_emitted(self, qtbot, signaller):
        with qtbot.assertNotEmitted(signaller.signal):
            pass

    def test_emitted(self, qtbot, signaller):
        with pytest.raises(SignalEmittedError) as excinfo:
            with qtbot.assertNotEmitted(signaller.signal):
                signaller.signal.emit()

        fnmatch.fnmatchcase(str(excinfo.value),
                            "Signal * unexpectedly emitted.")

    def test_emitted_args(self, qtbot, signaller):
        with pytest.raises(SignalEmittedError) as excinfo:
            with qtbot.assertNotEmitted(signaller.signal_args):
                signaller.signal_args.emit('foo', 123)

        fnmatch.fnmatchcase(str(excinfo.value),
                            "Signal * unexpectedly emitted with arguments "
                            "['foo', 123]")

    def test_disconnected(self, qtbot, signaller):
        with qtbot.assertNotEmitted(signaller.signal):
            pass
        signaller.signal.emit()<|MERGE_RESOLUTION|>--- conflicted
+++ resolved
@@ -270,40 +270,6 @@
     timer.shutdown()
 
 
-<<<<<<< HEAD
-@pytest.fixture
-def stop_watch():
-    """
-    Fixture that makes it easier for tests to ensure signals emitted and
-    timeouts are being respected in waitSignal and waitSignals tests.
-    """
-    # time.clock() is more accurate on Windows
-    get_time = time.clock if sys.platform.startswith('win') else time.time
-
-    class StopWatch:
-
-        def __init__(self):
-            self._start_time = None
-
-        def start(self):
-            self._start_time = get_time()
-
-        def check(self, timeout, *delays):
-            """
-            Make sure either timeout (if given) or at most of the given
-            delays used to trigger a signal has passed.
-            """
-            if timeout is None:
-                timeout = max(delays) * 1.35  # 35% tolerance
-            max_wait_ms = max(delays + (timeout,))
-            elapsed_ms = (get_time() - self._start_time) * 1000.0
-            assert elapsed_ms < max_wait_ms
-
-    return StopWatch()
-
-
-=======
->>>>>>> a29570de
 @pytest.mark.parametrize('multiple', [True, False])
 @pytest.mark.parametrize('raising', [True, False])
 def test_wait_signals_handles_exceptions(qtbot, multiple, raising, signaller):
